<?xml version="1.0" encoding="utf-8"?>
<manifest
    package="com.mapswithme.maps"
    xmlns:android="http://schemas.android.com/apk/res/android"
    xmlns:tools="http://schemas.android.com/tools"
    android:installLocation="auto">

  <uses-feature
      android:glEsVersion="0x00020000"
      android:required="true"/>
  <uses-feature
      android:name="android.hardware.touchscreen"
      android:required="true"/>
  <uses-feature
      android:name="android.hardware.wifi"
      android:required="false"/>
  <uses-feature
      android:name="android.hardware.location"
      android:required="false"/>
  <uses-feature
      android:name="android.hardware.location.network"
      android:required="false"/>
  <uses-feature
      android:name="android.hardware.location.gps"
      android:required="false"/>
  <uses-permission android:name="android.permission.RECEIVE_BOOT_COMPLETED"/>
  <uses-permission android:name="android.permission.WRITE_EXTERNAL_STORAGE"/>
  <uses-permission android:name="android.permission.ACCESS_COARSE_LOCATION"/>
  <uses-permission android:name="android.permission.ACCESS_FINE_LOCATION"/>
  <uses-permission android:name="android.permission.INTERNET"/>
  <uses-permission android:name="android.permission.ACCESS_WIFI_STATE"/>
  <uses-permission android:name="android.permission.CHANGE_WIFI_STATE"/>
  <uses-permission android:name="android.permission.ACCESS_NETWORK_STATE"/>
  <uses-permission android:name="android.permission.WAKE_LOCK"/>
  <uses-permission android:name="android.permission.BATTERY_STATS"/>
<<<<<<< HEAD

  <!-- Temporary disable in-app purchases //-->
  <uses-permission android:name="com.android.vending.BILLING" tools:node="remove" />

=======
  <uses-permission android:name="android.permission.FOREGROUND_SERVICE"/>
>>>>>>> e2aee58a
  <uses-permission android:name="com.google.android.c2dm.permission.RECEIVE"/>

  <permission
      android:name="${applicationId}.permission.C2D_MESSAGE"
      android:protectionLevel="signature"/>

  <uses-permission android:name="${applicationId}.permission.C2D_MESSAGE"/>
  <uses-permission android:name="android.permission.READ_PHONE_STATE" tools:node="remove"/>

  <!-- -->
  <supports-screens
      android:largeScreens="true"
      android:xlargeScreens="true"/>

  <application
      android:name=".MwmApplication"
      android:allowBackup="true"
      android:icon="@mipmap/ic_launcher"
      android:label="@string/app_name"
      android:theme="@style/MwmTheme"
      android:supportsRtl="false"
      android:networkSecurityConfig="@xml/network_security_config"
      android:requestLegacyExternalStorage="true"
      tools:replace="android:supportsRtl"
      tools:ignore="UnusedAttribute">

    <meta-data
        android:name="com.google.android.gms.version"
        android:value="@integer/google_play_services_version"/>

    <activity
      android:name="com.mapswithme.maps.SplashActivity"
      android:label="@string/app_name">

      <!-- standard "geo" scheme -->
      <intent-filter>
        <action android:name="android.intent.action.VIEW"/>

        <category android:name="android.intent.category.DEFAULT"/>
        <category android:name="android.intent.category.BROWSABLE"/>

        <data android:scheme="geo"/>
      </intent-filter>

      <intent-filter>
        <action android:name="android.intent.action.VIEW"/>

        <category android:name="android.intent.category.DEFAULT"/>
        <category android:name="android.intent.category.BROWSABLE"/>

        <data android:scheme="ge0"/>
      </intent-filter>

      <intent-filter>
        <action android:name="android.intent.action.VIEW"/>

        <category android:name="android.intent.category.DEFAULT"/>
        <category android:name="android.intent.category.BROWSABLE"/>

        <data
          android:host="ge0.me"
          android:scheme="https"/>
        <data
          android:host="ge0.me"
          android:scheme="http"/>
      </intent-filter>

      <intent-filter>
        <action android:name="android.intent.action.VIEW"/>

        <category android:name="android.intent.category.DEFAULT"/>
        <category android:name="android.intent.category.BROWSABLE"/>

        <data
          android:host="maps.google.com"
          android:scheme="https"/>
        <data
          android:host="maps.google.com"
          android:scheme="http"/>
      </intent-filter>

      <intent-filter>
        <action android:name="android.intent.action.VIEW"/>

        <category android:name="android.intent.category.DEFAULT"/>
        <category android:name="android.intent.category.BROWSABLE"/>

        <data
          android:host="lead"
          android:scheme="mapsme"/>
        <data
          android:host="lead"
          android:scheme="mapswithme"/>
      </intent-filter>

      <intent-filter android:autoVerify="true">
        <action android:name="android.intent.action.VIEW"/>

        <category android:name="android.intent.category.DEFAULT"/>
        <category android:name="android.intent.category.BROWSABLE"/>

        <data
          android:host="dlink.maps.me"
          android:scheme="https"/>
        <data
          android:host="dlink.mapsme.devmail.ru"
          android:scheme="https"/>
      </intent-filter>

      <intent-filter>
        <action android:name="android.intent.action.VIEW"/>

        <category android:name="android.intent.category.DEFAULT"/>
        <category android:name="android.intent.category.BROWSABLE"/>

        <data
          android:scheme="mapsme"/>
      </intent-filter>

      <!-- API CALL -->
      <intent-filter>
        <action android:name="com.mapswithme.maps.api.request"/>
        <category android:name="android.intent.category.DEFAULT"/>
      </intent-filter>

      <intent-filter>
        <action android:name="com.mapswithme.maps.pro.action.SHOW_ON_MAP"/>
        <category android:name="android.intent.category.DEFAULT"/>
      </intent-filter>

      <intent-filter>
        <action android:name="com.mapswithme.maps.pro.action.BUILD_ROUTE"/>
        <category android:name="android.intent.category.DEFAULT"/>
      </intent-filter>

      <intent-filter>
        <action android:name="android.intent.action.VIEW"/>
        <category android:name="android.intent.category.DEFAULT"/>
        <data
          android:host="*"
          android:mimeType="application/vnd.google-earth.kmz"/>
      </intent-filter>

      <intent-filter>
        <action android:name="android.intent.action.VIEW"/>
        <category android:name="android.intent.category.DEFAULT"/>
        <data
          android:host="*"
          android:mimeType="application/vnd.google-earth.kml+xml"/>
      </intent-filter>

      <intent-filter>
        <action android:name="android.intent.action.VIEW"/>
        <category android:name="android.intent.category.DEFAULT"/>
        <data
          android:host="*"
          android:mimeType="*/*"
          android:pathPattern=".*\\.kmz"
          android:scheme="file"/>
      </intent-filter>

      <intent-filter>
        <action android:name="android.intent.action.VIEW"/>
        <category android:name="android.intent.category.DEFAULT"/>
        <data
          android:host="*"
          android:mimeType="*/*"
          android:pathPattern=".*\\.kml"
          android:scheme="file"/>
      </intent-filter>
    </activity>

    <activity
        android:name="com.mapswithme.maps.DownloadResourcesLegacyActivity"
        android:configChanges="screenLayout|screenSize"
        android:label="@string/app_name"/>

    <activity
      android:name="com.mapswithme.maps.bookmarks.BookmarksCatalogActivity"
      android:configChanges="orientation|screenLayout|screenSize"
      android:label="@string/guides_catalogue_title"/>

    <activity-alias
      android:name="com.mapswithme.maps.DownloadResourcesActivity"
      android:label="@string/app_name"
      android:targetActivity="com.mapswithme.maps.SplashActivity">
      <intent-filter>
        <action android:name="android.intent.action.MAIN"/>
        <category android:name="android.intent.category.LAUNCHER"/>
      </intent-filter>
    </activity-alias>

    <activity
        android:name="com.mapswithme.maps.MwmActivity"
        android:launchMode="singleTask"
        android:windowSoftInputMode="stateAlwaysHidden|adjustPan"/>

    <activity
        android:name="com.mapswithme.maps.downloader.DownloaderActivity"
        android:configChanges="orientation|screenLayout|screenSize"
        android:label="@string/download_maps"
        android:parentActivityName="com.mapswithme.maps.MwmActivity"
        android:windowSoftInputMode="adjustResize" />

    <activity
        android:name="com.mapswithme.maps.search.SearchActivity"
        android:configChanges="orientation|screenLayout|screenSize"
        android:label="@string/search_map"
        android:parentActivityName="com.mapswithme.maps.MwmActivity"
        android:windowSoftInputMode="stateVisible|adjustResize" />

    <activity
        android:name="com.mapswithme.maps.settings.SettingsActivity"
        android:configChanges="orientation|screenLayout|screenSize"
        android:label="@string/settings"
        android:parentActivityName="com.mapswithme.maps.MwmActivity" />

    <activity
        android:name="com.mapswithme.maps.bookmarks.BookmarkCategoriesActivity"
        android:configChanges="orientation|screenLayout|screenSize"
        android:label="@string/bookmarks_guides"
        android:parentActivityName="com.mapswithme.maps.MwmActivity"
        android:windowSoftInputMode="adjustResize" />

    <activity
        android:name="com.mapswithme.maps.bookmarks.BookmarkListActivity"
        android:configChanges="orientation|screenLayout|screenSize"
        android:label="@string/bookmarks"
        android:parentActivityName="com.mapswithme.maps.bookmarks.BookmarkCategoriesActivity"
        android:windowSoftInputMode="adjustResize" />

    <activity
        android:name="com.mapswithme.maps.editor.EditorActivity"
        android:configChanges="orientation|screenLayout|screenSize"
        android:label="@string/edit_place"
        android:parentActivityName="com.mapswithme.maps.MwmActivity" />

    <activity
        android:name="com.mapswithme.maps.editor.ProfileActivity"
        android:parentActivityName="com.mapswithme.maps.settings.SettingsActivity" />

    <activity
        android:name="com.mapswithme.maps.editor.FeatureCategoryActivity"
        android:parentActivityName="com.mapswithme.maps.MwmActivity" />

    <activity
        android:name="com.mapswithme.maps.editor.ReportActivity"
        android:parentActivityName="com.mapswithme.maps.MwmActivity" />

    <activity
        android:name="com.mapswithme.maps.editor.OsmAuthActivity"
        android:parentActivityName="com.mapswithme.maps.MwmActivity" />

    <activity
        android:name="com.mapswithme.maps.gallery.GalleryActivity"
        android:parentActivityName="com.mapswithme.maps.MwmActivity" />

    <activity
        android:name="com.mapswithme.maps.gallery.FullScreenGalleryActivity"
        android:parentActivityName="com.mapswithme.maps.MwmActivity" />

    <activity
      android:name=".ugc.UGCEditorActivity"
      android:configChanges="keyboardHidden|orientation|screenSize"
      android:parentActivityName=".MwmActivity" />

    <activity
      android:name=".discovery.DiscoveryActivity"
      android:parentActivityName=".MwmActivity" />

    <activity
      android:name="com.mapswithme.maps.auth.PhoneAuthActivity"
      android:configChanges="orientation|screenLayout|screenSize|keyboardHidden"
      android:label="@string/authorization_button_sign_in"/>
    
    <activity
      android:name="com.mapswithme.maps.gdpr.MwmOptOutActivity"
      android:label="@string/subtittle_opt_out"
      android:configChanges="keyboardHidden|orientation|screenSize">
    </activity>
    <activity
      android:name="com.mapswithme.maps.ugc.routes.UgcRouteTagsActivity"
      android:label="@string/ugc_route_tags_screen_label">
    </activity>
    <activity
      android:name="com.mapswithme.maps.ugc.routes.UgcRouteSharingOptionsActivity"
      android:label="@string/sharing_options"/>
    <activity
      android:name="com.mapswithme.maps.ugc.routes.UgcRouteEditSettingsActivity"
      android:label="@string/list_settings"/>
    <activity android:name=".purchase.BookmarkPaymentActivity"/>
    <activity android:name="com.mapswithme.maps.ugc.routes.SendLinkPlaceholderActivity"/>
    <activity
      android:name="com.mapswithme.maps.ugc.routes.UgcRoutePropertiesActivity"
      android:label="@string/select_properties"/>
    <activity
      android:name="com.mapswithme.maps.widget.placepage.PlaceDescriptionActivity"
      android:label="@string/place_description_title"/>
    <activity
      android:name="com.mapswithme.maps.bookmarks.description.BookmarksDescriptionActivity"
      android:label="@string/description_guide"/>
    <activity
      android:name="com.mapswithme.maps.ugc.routes.EditCategoryNameActivity"
      android:label="@string/name"/>
    <activity
      android:name="com.mapswithme.maps.ugc.routes.EditCategoryDescriptionActivity"
      android:label="@string/description_guide"/>
    <activity
      android:name="com.mapswithme.maps.settings.DrivingOptionsActivity"
      android:label="@string/driving_options_title"/>
    <activity
      android:name="com.mapswithme.maps.purchase.BookmarkSubscriptionActivity"
      android:screenOrientation="portrait"
      android:configChanges="orientation|screenLayout|screenSize|keyboardHidden"/>
    <activity
      android:name="com.mapswithme.maps.purchase.BookmarksAllSubscriptionActivity"
      android:screenOrientation="portrait"
      android:configChanges="orientation|screenLayout|screenSize|keyboardHidden"/>
    <activity
      android:name="com.mapswithme.maps.purchase.BookmarksSightsSubscriptionActivity"
      android:screenOrientation="portrait"
      android:configChanges="orientation|screenLayout|screenSize|keyboardHidden"/>
    <service
      android:name="com.mapswithme.maps.background.WorkerService"
      android:permission="android.permission.BIND_JOB_SERVICE"
      android:exported="false"/>

    <service
      android:name="com.mapswithme.maps.background.NotificationService"
      android:permission="android.permission.BIND_JOB_SERVICE"
      android:exported="false"/>

    <service android:name="com.mapswithme.maps.scheduling.NativeJobService"
             android:exported="false"
             android:permission="android.permission.BIND_JOB_SERVICE"/>

    <service
      android:exported="false"
      android:name="com.mapswithme.maps.scheduling.FirebaseJobService">
      <intent-filter>
        <action android:name="com.firebase.jobdispatcher.ACTION_EXECUTE"/>
      </intent-filter>
    </service>

    <receiver android:name="com.mapswithme.maps.location.TrackRecorderWakeReceiver">
      <intent-filter>
        <action android:name="com.mapswithme.maps.TRACK_RECORDER_ALARM"/>
      </intent-filter>
    </receiver>

    <service android:name="com.mapswithme.maps.location.TrackRecorderWakeService"
             android:permission="android.permission.BIND_JOB_SERVICE"
             android:exported="false"/>

    <!-- our custom receiver, that will call Aloha & other handlers -->
    <receiver
        android:name="com.mapswithme.util.MultipleTrackerReferrerReceiver"
        android:exported="true">
      <intent-filter>
        <action android:name="com.android.vending.INSTALL_REFERRER"/>
      </intent-filter>
    </receiver>

    <receiver
        android:name="com.google.android.gms.gcm.GcmReceiver"
        android:exported="true"
        android:permission="com.google.android.c2dm.permission.SEND">
      <intent-filter>
        <action android:name="com.google.android.c2dm.intent.RECEIVE"/>
        <category android:name="${applicationId}"/>
      </intent-filter>
    </receiver>

    <receiver
      android:name="com.mapswithme.maps.bookmarks.SystemDownloadCompletedReceiver"
      android:exported="true">
      <intent-filter>
        <action android:name="android.intent.action.DOWNLOAD_COMPLETE"/>
      </intent-filter>
    </receiver>

    <service
      android:name="com.mapswithme.maps.bookmarks.SystemDownloadCompletedService"
      android:permission="android.permission.BIND_JOB_SERVICE"
      android:exported="false">
    </service>

<<<<<<< HEAD
=======
    <!-- Took this legacy code from https://www.pushwoosh.com/docs/gcm-integration-legacy.
         Remove it after Pushwoosh is removed. -->
    <service
      android:name="com.mapswithme.util.push.GCMListenerRouterService"
      android:enabled="true"
      android:exported="false" >
      <intent-filter android:priority="100" >
        <action android:name="com.google.android.c2dm.intent.RECEIVE" />
      </intent-filter>
    </service>
    <service
      android:name=".routing.NavigationService"
      android:foregroundServiceType="location" />
    <service
      android:name="com.mapswithme.util.push.GcmInstanceIDRouterListenerService"
      android:enabled="true"
      android:exported="false">
      <intent-filter>
        <action android:name="com.google.android.gms.iid.InstanceID"/>
      </intent-filter>
    </service>
    <service
      android:name="com.pushwoosh.GCMRegistrationService"
      android:exported="false"/>
    <service
      android:name="com.pushwoosh.location.GeoLocationService"/>
    <service android:name="com.mapswithme.util.push.GcmInstanceIDListenerService"/>
    <service android:name="com.mapswithme.util.push.GcmMessageHandlerService"/>
>>>>>>> e2aee58a
    <service
      android:name="com.mapswithme.maps.geofence.GeofenceTransitionsIntentService"
      android:permission="android.permission.BIND_JOB_SERVICE"
      android:exported="false"/>
    <receiver
      android:name="com.mapswithme.maps.geofence.GeofenceReceiver"
      android:enabled="true"
      android:exported="true">
    </receiver>
    <!-- Catches app upgraded intent -->
    <receiver android:name=".background.UpgradeReceiver">
      <intent-filter>
        <action android:name="android.intent.action.MY_PACKAGE_REPLACED"/>
      </intent-filter>
    </receiver>
    <provider
      android:name="androidx.core.content.FileProvider"
      android:authorities="${FILE_PROVIDER_PLACEHOLDER}"
      android:exported="false"
      android:grantUriPermissions="true">
      <meta-data
        android:name="android.support.FILE_PROVIDER_PATHS"
        android:resource="@xml/file_paths">
      </meta-data>
    </provider>
  </application>
</manifest><|MERGE_RESOLUTION|>--- conflicted
+++ resolved
@@ -33,14 +33,11 @@
   <uses-permission android:name="android.permission.ACCESS_NETWORK_STATE"/>
   <uses-permission android:name="android.permission.WAKE_LOCK"/>
   <uses-permission android:name="android.permission.BATTERY_STATS"/>
-<<<<<<< HEAD
+  <uses-permission android:name="android.permission.FOREGROUND_SERVICE"/>
 
   <!-- Temporary disable in-app purchases //-->
   <uses-permission android:name="com.android.vending.BILLING" tools:node="remove" />
 
-=======
-  <uses-permission android:name="android.permission.FOREGROUND_SERVICE"/>
->>>>>>> e2aee58a
   <uses-permission android:name="com.google.android.c2dm.permission.RECEIVE"/>
 
   <permission
@@ -428,37 +425,6 @@
       android:exported="false">
     </service>
 
-<<<<<<< HEAD
-=======
-    <!-- Took this legacy code from https://www.pushwoosh.com/docs/gcm-integration-legacy.
-         Remove it after Pushwoosh is removed. -->
-    <service
-      android:name="com.mapswithme.util.push.GCMListenerRouterService"
-      android:enabled="true"
-      android:exported="false" >
-      <intent-filter android:priority="100" >
-        <action android:name="com.google.android.c2dm.intent.RECEIVE" />
-      </intent-filter>
-    </service>
-    <service
-      android:name=".routing.NavigationService"
-      android:foregroundServiceType="location" />
-    <service
-      android:name="com.mapswithme.util.push.GcmInstanceIDRouterListenerService"
-      android:enabled="true"
-      android:exported="false">
-      <intent-filter>
-        <action android:name="com.google.android.gms.iid.InstanceID"/>
-      </intent-filter>
-    </service>
-    <service
-      android:name="com.pushwoosh.GCMRegistrationService"
-      android:exported="false"/>
-    <service
-      android:name="com.pushwoosh.location.GeoLocationService"/>
-    <service android:name="com.mapswithme.util.push.GcmInstanceIDListenerService"/>
-    <service android:name="com.mapswithme.util.push.GcmMessageHandlerService"/>
->>>>>>> e2aee58a
     <service
       android:name="com.mapswithme.maps.geofence.GeofenceTransitionsIntentService"
       android:permission="android.permission.BIND_JOB_SERVICE"
