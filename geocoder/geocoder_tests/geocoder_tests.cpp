--- conflicted
+++ resolved
@@ -153,7 +153,6 @@
   TestGeocoder(geocoder, "Moscow Street 3", {});
 }
 
-<<<<<<< HEAD
 UNIT_TEST(Geocoder_LocalityBuilding)
 {
   string const kData = R"#(
@@ -171,12 +170,12 @@
   base::GeoObjectId const building2(22);
 
   TestGeocoder(geocoder, "Zelenograd 2", {{building2, 1.0}});
-=======
+}
+
 UNIT_TEST(Geocoder_EmptyFileConcurrentRead)
 {
   ScopedFile const regionsJsonFile("regions.jsonl", "");
-  HierarchyReader reader{regionsJsonFile.GetFullPath()};
-  Geocoder geocoder(reader.Read(8 /* reader threads */));
+  Geocoder geocoder(regionsJsonFile.GetFullPath(), 8 /* reader threads */);
 
   TEST_EQUAL(geocoder.GetHierarchy().GetEntries().size(), 0, ());
 }
@@ -197,10 +196,8 @@
   }
 
   ScopedFile const regionsJsonFile("regions.jsonl", s.str());
-  HierarchyReader reader{regionsJsonFile.GetFullPath()};
-  Geocoder geocoder(reader.Read(8 /* reader threads */));
+  Geocoder geocoder(regionsJsonFile.GetFullPath(), 8 /* reader threads */);
 
   TEST_EQUAL(geocoder.GetHierarchy().GetEntries().size(), kEntryCount, ());
->>>>>>> d1ce5c13
 }
 }  // namespace geocoder